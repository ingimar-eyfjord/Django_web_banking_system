--- conflicted
+++ resolved
@@ -96,24 +96,6 @@
         for x in legder:
             from_transaction = Ledger.objects.all().filter(transaction_id=x.transaction_id)
             from_transaction = return_transaction(from_transaction)
-<<<<<<< HEAD
-            # this loop will tell us who is transfering and who is receiving money
-            for who in from_transaction:
-                if who['account_id'] != self:
-                    if float(who['ledger_amount']) < 0:
-                        is_from = {'from': who['account_id']}
-                        direction.append(is_from)
-                if who['account_id'] == self:
-                    if float(who['ledger_amount']) < 0:
-                        is_from = {'from': self}
-                        direction.append(is_from)
-                if who['account_id'] == self:
-                    if float(who['ledger_amount']) > 0:
-                        is_to = {'to': self}
-                        direction.append(is_to)
-
-=======
->>>>>>> 43f6a489
             transactions.append(from_transaction)
         return [transactions, direction]
 
@@ -125,23 +107,6 @@
 class Ledger(models.Model):
     account = models.ForeignKey(Account, on_delete=models.PROTECT)
     amount = models.DecimalField(max_digits=225, decimal_places=2)
-<<<<<<< HEAD
-    cd = models.CharField(
-        max_length=255,
-        editable=False,
-    )
-    transaction_date = models.DateTimeField(auto_now_add=True)
-    transaction_id = models.CharField(
-        max_length=255,
-        editable=False,
-    )
- # transaction ID must not be uniques because there should be two of them
-
-    def create_transaction(PassedAmount, account_id, trans_id, direction):
-        # add here check if balance is direction <= 0 if from
-        transaction = Ledger(
-            amount=PassedAmount, account=account_id, transaction_id=trans_id, cd=direction)
-=======
     account_owner = models.CharField(max_length = 255)
     transaction_date = models.DateTimeField(auto_now_add=True)
     transaction_id = models.CharField(
@@ -153,7 +118,6 @@
     def create_transaction(PassedAmount, account_id, trans_id, account_owner):
         #add here check if balance is direction <= 0 if from
         transaction = Ledger(amount=PassedAmount, account=account_id, transaction_id=trans_id, account_owner=account_owner)
->>>>>>> 43f6a489
         transaction.save()
     # Ledger.create_loan_transaction(new_account, Amount, user)
 
@@ -164,13 +128,7 @@
         trans_id = create_transaction_id()
         Ledger.create_transaction(amount_credit, CreditToo, trans_id, user)
         Ledger.create_transaction(amount_debit, DebitFrom, trans_id, user)
-<<<<<<< HEAD
-
-    def __str__(self):
-        return f"{self.transaction_id} - {self.transaction_date}"
-=======
 
     def __str__(self):
         return f"{self.transaction_id} - {self.transaction_date}"
 
->>>>>>> 43f6a489
