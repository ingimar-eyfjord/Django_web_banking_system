from typing import ContextManager
from django.shortcuts import render
from .models import Customer, Account, Ledger
from django.contrib.auth.models import User
from django.contrib.auth.decorators import login_required
from django.http import HttpResponseRedirect
from django.urls import reverse
from datetime import date
from datetime import datetime

def index(request):
    user = request.user.username
<<<<<<< HEAD
    user_full_name = request.user.get_full_name()
=======
    #user_full_name = request.user.get_full_name()

>>>>>>> b5e26928
    context = {
            'user': user
    }

    return render(request, 'banking_templates/index.html', context)

@login_required
def user_account(request, pk):
    context = {
            'user' : request.user.username
            }
    return render(request, 'banking_templates/user_account.html', context)

@login_required
def staff_home(request):
        if request.user.is_staff:
            context = {
            "status": 200
            }
            return render(request, 'banking_templates/staff_home.html', context)
        else:
            context = {
            "status": 403
            }
            return render(request, 'banking_templates/index.html', context)

@login_required
def create_user(request):
    context = {}
    if request.user.is_staff:
        if request.method == "POST":
            # From create_user form
            username = request.POST['username']
            email = request.POST['email']
            password = request.POST['password']
            confirm_password = request.POST['confirm_password']

            # Setting the following automatically for new user/customer
            is_active = True
            last_login = datetime.now()
            date_joined = date.today()
            is_staff = False

            if password == confirm_password:
                if User.objects.create_user(username, email, password, first_name=request.POST['first_name'], last_name=request.POST['last_name'], is_active=is_active, last_login=last_login, date_joined=date_joined, is_staff=is_staff):
                    context = {
                        "status": 200,
                        "message": "User has been successfully created"
                    }
                    return render(request, 'banking_templates/staff_home.html', context)
                else:
                    context = {
                    "status": 400,
                    'error' : 'Could not create user account - please try again.'
                    }
        else:
            context = {
                "status": 400,
                'error' : 'Passwords did not match - please try again'
                }
        return render(request, 'registration/staff_home.html', context)
    else:
        return render(request, 'registration/index.html', context)<|MERGE_RESOLUTION|>--- conflicted
+++ resolved
@@ -10,12 +10,8 @@
 
 def index(request):
     user = request.user.username
-<<<<<<< HEAD
-    user_full_name = request.user.get_full_name()
-=======
     #user_full_name = request.user.get_full_name()
 
->>>>>>> b5e26928
     context = {
             'user': user
     }
@@ -78,4 +74,13 @@
                 }
         return render(request, 'registration/staff_home.html', context)
     else:
-        return render(request, 'registration/index.html', context)+        return render(request, 'registration/index.html', context)
+
+@login_required
+def all_users(request):
+    all_users = User.objects.all()
+    users = all_users.filter(is_staff=False)
+    context = {
+            'users': users
+            }
+    return render(request, 'banking_templates/all_users.html', context)